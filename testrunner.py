--- conflicted
+++ resolved
@@ -435,17 +435,12 @@
         If `retry_after_timeout` is false, a command will not be run on the same set of option values
             for any additional iterations after it times out."""
         if (self.write_header and skip == 0 and not force_skip_header) or force_write_header:
-<<<<<<< HEAD
-            self.csv_writer.writeheader()
-        super().run(iterations, skip, retry_after_timeout=retry_after_timeout,show_output=False)
-=======
             try:
                 self.csv_writer.writeheader()
             except ValueError as e:
                 e.add_note("Note: If you see an error about a file being closed, make sure you haven't closed the TestRunner's output file!")
                 raise
-        super().run(iterations, skip, retry_after_timeout=retry_after_timeout,showoutput=False)
->>>>>>> 3dd2c82f
+        super().run(iterations, skip, retry_after_timeout=retry_after_timeout,show_output=False)
     
     def _write_row(self, rowdict: Mapping[str, Any]):
         """Writes a row to the csv file, then flushes the output file.
